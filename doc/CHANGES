<<<<<<< HEAD
xfsprogs-3.0.2 (6 May 2009)
	- Updates to Debian build process after recent autoconf tweaks.
	- Fix a couple of minor man page syntax issues.

xfsprogs-3.0.1 (16 April 2009)
=======
xfsprogs-3.0.1 (4 May 2009)
>>>>>>> 8e95465b
	- Update the Makepkgs script to generate proper source tarballs.
	- New project(5) and projid(5) man pages.
	- Fix extent array reallocation in the xfs_io bmap command,
	  thanks to Tomasz Majkowski.
	- Small specfile improvements, thanks to Jan Engelhardt.
	- Allow xfs_freeze to freeze non-XFS filesystems.
	- Fix the xfs_db bmbta command.
	- Fix parallel builds, thanks to Mike Frysinger.
	- Various autoconf/libtool fixes, thanks to Andreas Gruenbacher.

xfsprogs-3.0.0 (4 February 2009)
	- Various smaller xfs_repair improvements.
	- Various gettext improvements, thanks to Jakub Bogusz.
	- Polish translation update, thanks to Jakub Bogusz.
	- Various xfs_quota fixes, thanks to Arkadiusz Miskiewicz.
	- Support parallel builds.
	- Detection of btrfs, gfs and gfs2 in libdisk.
	- Addition of the xfs_fsr and xfs_estimate tools previous found
	  in the xfsdump package.
	- Resync libxfs to latest kernel implemenation.
	- Update all of xfsprogs to latest kernel interfaces.
	- Add sparse support to xfsprogs build.
	- Cleanup devel package for xfsctl, libhandle and libdisk only
	  (remove libxfs interfaces).

xfsprogs-2.10.1 (5 September 2008)
	- Improve xfs_repair -P option to disable xfs_buf_t locking.
	- Fix inode cluster I/O size for > 8KB block size filesystems.
	- Fix up ASCII CI output for mkfs.xfs and xfs_growfs.
	- Fix buffer handling in error cases in xfs_db (includes xfs_check
	  and xfs_metadump).
	- Add packed on-disk shortform directory for ARM's old ABI, thanks to
	  Eric Sandeen.
	- Increase default valid block count for a directory extent in
	  xfs_metadump (from 20 to 1000).
	- Fix up mkfs.xfs -N option with "-d file" so it doesn't resize the
	  target file (thanks to Michal Marek).
	- Improve libxfs cache handling with (un)referenced blocks.
	- Check that directory size is not too big in xfs_repair.
	- Improve xfs_repair to restore bad or missing ".." entries.

xfsprogs-2.10.0 (26 May 2008)
	- Add ASCII case-insensitive support to xfsprogs.

xfsprogs-2.9.8 (21 April 2008)
	- Add support for sb_features2 in wrong location in mkfs.xfs,
	  xfs_repair and xfs_db.
	- Improve memory limits for libxfs cache in xfs_repair and added
	  a -m option to manually limit usage of xfs_repair.
	- Add -c option to xfs_admin to turn lazy-counters on/off.
	- Added support for mdp in libdisk/mkfs.xfs, thanks to
	  Hubert Verstraete.
	- Add -p option to fsck.xfs, thanks to Markus Rothe.
	- Cleanup sys v3 bzero/bcopy calls, thanks to Nigel Kukard.

xfsprogs-2.9.7 (1 Mar 2008)
	- Lazy superblock counters not yet the default with mkfs.xfs.
	- Add -y (another no-op) fsck option.
	- Resolve mkfs allocation group count issue with small devices.
	- Fix mkfs to sector align the device size so zeroing the end
	  of the device doesn't fail.

xfsprogs-2.9.6 (7 Feb 2008)
	- Fix regression introduced by changing the mkfs.xfs defaults.
	- Made lazy superblock counters the default with mkfs.xfs.

xfsprogs-2.9.5 (21 Jan 2008)
	- Updated mkfs.xfs defaults.
	- Make xfs_info handle mount points with spaces.
	- Improve xfs_repair's handling of invalid freespace btree extents.
	- Rebuild directories in xfs_repair if "." and ".." aren't the first
	  two directory entries. This guarantees a directory is deletable.
	- Changed mkfs.xfs -f to wipe all old AG headers, not just the ones
	  up to the end of the new filesystem size.
	- Purged the end of device whack buffer in mkfs.xfs to prevent a
	  warning in certain device sizes.
	- Man page fixes. Thanks to Utako Kusaka <u-kusaka@wm.jp.nec.com>
	  for this.
	- Disable the ability to turn off unwritten extents in mkfs.

xfsprogs-2.9.4 (7 Sep 2007)
	- Fixed xfs_repair segfaulting with directory block size different
	  to the filesystem blocksize.
	- Fixed xfs_quota disable, enable, off and remove commands.
	  Thanks to Utako Kusaka <utako@tnes.nec.co.jp> for this.
	- Improved the robustness of xfs_metadump.
	- Fix link issues with pthread library.

xfsprogs-2.9.3 (23 July 2007)
	- Make xfs_repair support > 512 byte sector sizes.
	- Fixed include Makefile for new common header (xfs_metadump.h).
	- Fixed xfs_quota state command segfaulting with no mounted
	  XFS filesystems.
	- Fixed xfs_quota printing out unusual message with "path n" command
	  with no mounted XFS filesystems.
	- Fixed "quota -n" command with project IDs.
	- Improved "free" output when project quotas are defined, but
	  haven't been enable on the filesystem.
	  Thanks to Utako Kusaka <utako@tnes.nec.co.jp> for the above four
	  fixes.

xfsprogs-2.9.2 (18 July 2007)
	- Next major round of xfs_repair performance improvements:
		- Cache disk nlink values in Phase 3 for Phase 7.
		- Do multithreaded prefetch/processing based on AG stride
		  option (ie. for concats).
		- Don't trash lost+found at the start of Phase 4, eliminates
		  repeated "moving disconnected inode to lost+found" with
		  successive xfs_repair runs.
		- Do multi-threaded sequential metadata prefetch.
		  Method based on Agami patches posted for 2.7.18 xfsprogs.
		- Improve the libxfs cache with priority tagging to keep
		  blocks around that have unfavourable I/O characteristics.
	- Make mkfs.xfs -f zero the old secondary superblocks before writing
	  the new superblocks.
	- Fix up xfs_info and xfs_quota's -c handling with global commands.
	- Improve xfs_bmap -vp output to always show the FLAGS column.
	- Update man pages.

xfsprogs-2.9.1 (28 June 2007)
	- Added filestreams support to xfs_io.
	- Fix up libattr Makefile to append to LTLDFLAGS. Thanks to
	  Arfrever Frehtes Taifersar Arahesis <Arfrever.FTA@GMail.Com> for this.
	- Fix up build not to ignore LDFLAGS generated by configure.
	  Thanks to SpanKY <vapier@gentoo.org> for this.

xfsprogs-2.9.0 (5 June 2007)
	- Added new tools: xfs_metadump and xfs_mdrestore.
	- Fix up the HAVE___U32 fix from 2.8.20
	  Thanks to Eric Sandeen for pointing this out.

xfsprogs-2.8.21 (28 May 2007)
	- Add support for lazy superblock counters in mkfs.xfs, xfs_db,
	  xfs_repair, xfs_growfs and also libxfs.
	- Fix xfs_quota project command to stop it operating on special files.
	  Thanks to Leo Baltus.

xfsprogs-2.8.20 (23 February 2007)
	- Fix xfs_repair not detecting invalid btree root in inodes.
	- Fix xfs_repair restoring corrupted superblock after repairing it.
	- Fix xfs_repair crashing on invalid quota inode values.
	- Fix xfs_quota gracetime reporting.
	  Thanks to Utako Kusaka <utako@tnes.nec.co.jp> for this.
	- Fix libxfs IO_DEBUG output.
	- Instead of using AC_CHECK_TYPES which isn't supported for
	  older versions of autoconf, add our own type check in the
	  m4/package_types.m4 file for __u32.
	  Suggested by Nathan Scott and discovered by wookey@aleph1.co.uk.

xfsprogs-2.8.19 (31 January 2007)
	- Fix pthread stack size setting in xfs_repair.
	- Fix xfs_bmap -n option displaying a truncated extent.
	- Fix xfs_io mwrite segfault. Thanks to Utako Kusaka for these two
	  fixes.
	- Fix errors in xfs_quota(8) man page.

xfsprogs-2.8.18 (8 December 2006)
 	- <xfs/list.h> is an installed file, we cannot simply rename it,
 	  as other applications using it (accidentally or not) may break.
 	  The xfs_list.h name was inconsistent with everything else too.
 	- Fix "pointer targets in assignment differ in signedness" warnings
 	- Update Debian packaging.
	- Fix up two issues with xfs_db and bmap. If the data/attr fork is
	  local, it either infinite loops or crashes. If both are displayed,
	  the attrs are wrong.
	- Fix up xfs_io mmap read that read from the wrong offset.
	- Updated xfs_io man page.
	  Thanks to Utako Kusaka <utako@tnes.nec.co.jp> for the above three
	  fixes.

xfsprogs-2.8.17 (5 December 2006)
	- Fix up libxfs SEGV when attempting to mount a non-XFS filesystem.
	  Thanks to Utako Kusaka <utako@tnes.nec.co.jp> for this.
	- Fix up xfs_repair aborting if it finds an inode with an invalid
	  inode type.
	- Fix up default realtime extent size for large block sizes.
	- Rename include/list.h to xfs_list.h so that other applications
	  do not accidentally use it.

xfsprogs-2.8.16 (30 October 2006)
	- Fix up an endian problem for nlink setting in phase 7 for xfs_repair.

xfsprogs-2.8.15 (19 October 2006)
	- Fix up nlink checks and repairs in phase 7 for xfs_repair.
	- Remove a bogus LEAFN warning for a single leaf node v2 dir.
	  Thanks to Roger Willcocks <roger@filmlight.ltd.uk> for this.

xfsprogs-2.8.14 (6 October 2006)
	- Fix up the ring command in xfs_db,
	  Thanks to Utako Kusaka <utako@tnes.nec.co.jp> for this.
	- Set the blocksize on the device to the given sector
	  size which is _not_ necessarily 512 bytes;
	  idea suggested by Shailendra Tripathi.
	- Fix up xfs_copy and its variable argument handling
	  around vfprintf; xfs_copy was seg faulting on x86_64.

xfsprogs-2.8.13 (21 September 2006)
	- Fix v2 directory checking with holes and unreadable blocks.
	- Fix a memory leak in dir2 checking.
	- Update libdisk/md support to work out the stripe width
	  based on (# raid-disks - # parity disks) which
	  doesn't include any spare disks (which we mistakenly did before).
	  Thanks to Shailendra Tripathi's suggestions.
	- Get the kernel int types of __u32 and friends from <asm/types.h>
	  if we can, otherwise define them ourselves.

xfsprogs-2.8.12 (29 August 2006)
	- Multi-thread modifications to xfs_repair.
	- Updated Polish translation, thanks to Jakub Bogusz.
	- Change default mkfs realtime extent size setting to
	  perform better for buffered writes.

xfsprogs-2.8.11 (08 August 2006)
	- xfs_repair prefetch optimisations.
	- Make many tools use direct I/O on Linux if the underlying
	  device supports it.  Mainly for speeding up xfs_repair as
	  libxfs does its own internal metadata buffering now.
	- Fix warnings from mkfs.xfs on ramdisk devices.
	- Fix issues with symbolic link handling in Makefiles.

xfsprogs-2.8.10 (02 August 2006)
	- Fix v2 directory rebuilds in phase6 of xfs_repair.
	- Fix buffer sizing issue for large pagesize systems,
	  affecting mkfs auto-device-type-detection heuristics.

xfsprogs-2.8.9 (18 July 2006)
	- Fix rpm issue with install targets as uid/gid zero (we now
	  using symbolic names rather than the numeric versions).

xfsprogs-2.8.8 (14 July 2006)
	- Fix issues with makedepend on libtool libraries.

xfsprogs-2.8.7 (10 July 2006)
	- Fix build of xfs_logprint for different uuid_t definitions;
	  thanks to Craig Rodrigues.

xfsprogs-2.8.6 (07 July 2006)
	- Fixed xfs_repair handling of duplicate names in a directory.

xfsprogs-2.8.5 (05 July 2006)
	- Update translation Makefile to work better with the Ubuntu
	  translation system.  Thanks to feedback from Martin Pitt.
	- Fix annoying "ignores datarootdir" warning from configure.
	- Fix issues with makedepend build infrastructure.
	- Add prefetch code for improved xfs_repair run times.

xfsprogs-2.8.4 (23 June 2006)
	- Improve Debian udeb package handling, thanks to Frans Pop.
	- Fix a situation where xfs_growfs can fail to match a block
	  device to a filesystem correctly; thanks to Bastian Kleineidam.
	- Minor corrections to the xfs_growfs man page.

xfsprogs-2.8.3 (21 June 2006)
	- Fix a possible segv in xfs_growfs; thanks to Bastian Kleineidam.

xfsprogs-2.8.2 (17 June 2006)
	- More updates to repair/libxfs for improving performance
	- Incorporate librt into the build process for lio_listio
	- Minor xfs_logprint tweaks and fixes.
	- Small updates to xfs_io manual page.
	- Several fixes from earler 2.8 releases with respect to
	  inode/buffer cache refcounting.

xfsprogs-2.8.1 (29 May 2006)
	- Fix endianness issues on FreeBSD.

xfsprogs-2.8.0 (18 May 2006)
	- Initial pass at user space caching, ultimately provides
	  a starting point for a faster, parallel version of repair.
	- Fix several inode/buffer reference counting issues.
	- Fix compiler warnings, and builds on certain glibc versions
	  having issues with the device major() macro.
	- Added code to xfs_db and xfs_admin to allow conversion
	  from version 1 to version 2 logs.

xfsprogs-2.7.18 (16 May 2006)
	- Fixed a case where xfs_repair was reporting a valid used
	  block as a duplicate during phase 4.
	- Fixed a case where xfs_repair could incorrectly flag extent
	  b+tree nodes as corrupt.
	- Portability changes, get xfs_repair compiling on IRIX.
	- Parent pointer updates in xfs_io checker command.
	- Allow LDFLAGS to be overridden, for Gentoo punters.

xfsprogs-2.7.17 (05 April 2006)
	- Fix libxfs access(2) check on /proc/mounts, which was
	  causing issues when xfs_check/xfs_repair run on readonly
	  root filesystem mounts.
	- Fix Debian packaging for libc-dev build dependency.
	- Fix up auto lib64 install detection for x86_64 platforms.

xfsprogs-2.7.16 (22 March 2006)
	- Fix freespace accounting in xfs_quota(8) df command.
	- Fix a typo on the xfs_quota(8) man page.
	- Make -O2 (cc optimisation level) the default.

xfsprogs-2.7.15 (03 March 2006)
	- Fix the way external log/realtime devices were handled in
	  userspace with older kernels (subtely different in procfs)
	- Fix a corruption problem in xfs_copy(8) when attempting to
	  zero the (old) log, a section was sometimes missed (depends
	  on log and I/O buffer (mis)alignment).

xfsprogs-2.7.14 (15 February 2006)
	- Debian packaging updates (debmake out, debhelper in).
	- Fix a header to work with additional compiler variants.

xfsprogs-2.7.13 (08 February 2006)
	- Convert fsck into a shell script and make it provide a
	  hint to run repair/check (in non-auto fsck modes).
	  Thanks to Marian Jancar <mjancar@suse.cz> for this.
	- Fix compilation botch on non-Linux platforms (duplicate
	  type definitions).

xfsprogs-2.7.12 (31 January 2006)
	- Added initial Polish translation.
	  Thanks to Jakub Bogusz <qboosh@pld-linux.org> for this.
	- Fixed rpm specfile with respect to INSTALL_{USER,GROUP}.

xfsprogs-2.7.11 (16 January 2006)
	- Fix a problem with the generated source tarballs and a
	  missing parent.h header file.

xfsprogs-2.7.10 (16 December 2005)
	- Make xfs_db keep trying when root inode can't be read.
	- Make xfs_db check AGF BNO and CNT btree consistency.
	- Tweak a couple of libxfs headers so they can be used by
	  C++ programs (removes nested struct declarations, which
	  are used outside the scope they're declared in).
	- Fix a rounding issue in xfs_quota time reporting, making
	  it more consistent with the standard quota utilities.
	- Fix dopey libxfs message "Unmount and run xfs_repair.",
	  especially annoying when printed by xfs_repair itself.
	- Fix a dir2 xfs_repair bug, misdiagnosing a valid dir as
	  corrupt.  Thanks to Masanori Tsuda.

xfsprogs-2.7.9 (08 December 2005)
	- Fix thinko in libxcmd cvtnum routine
	- Fix EFI/EFD printing in xfs_logprint

xfsprogs-2.7.8 (05 December 2005)
	- Extend xfs_io to do aligned direct IO automatically
	- Report direct IO parameters (dioinfo) in xfs_io
	- Make xfs_mkfile a shell script wrapper around xfs_io

xfsprogs-2.7.7 (16 November 2005)
	- Fix some gcc compiler warnings on 64 bit platforms.
	- Remove last reference to a <linux/*.h> (kernel) header.
	- Updated aclocal.m4
	- Fix a bug in xfs_io lsproj/chproj recursive modes.
	- Add xfs_io recursive modes for the extsize command.
	- Add xfs_db version command modes for attr1 and attr2.

xfsprogs-2.7.6 (31 October 2005)
	- Add support for the inode extent size hint for the regular
	  data device (previously was realtime only), and allow the
	  optional inheritance of this property.
	- Add support for additional read/write patterns in xfs_io
	  (reverse and random, in addition to sequential forwards).
	- Add some mkfs debugging options to aid testing inheritance
	  of realtime, project ID, and extsize inode attributes.
	- Add mkfs option for forcing use of ATTR2, and make growfs
	  report its use.
	- Fix use of cursor in attr_list_by_handle() libhandle code.
	- Fix several compiler warnings when building on IRIX.

xfsprogs-2.7.5 (26 October 2005)
	- Fix an endian bug in xfs_db "frag" command.
	- Fix some errors on the xfs_quota(8) man page.

xfsprogs-2.7.4 (08 October 2005)
	- Fix read and write calls in xfs_io to allow buffers larger
	  than 4GiB on 64 bit platforms.
	- FreeBSD build tweaks from Craig Rodrigues.
	- Fixed a few minor compiler warnings.

xfsprogs-2.7.3 (29 September 2005)
	- Fix xfs_repair handling of the morebits bit.
	- Merge back several kernel changes related to attr2.
	- Extended xfs_db expert mode commands
	- Clean up some fsxattr uses to reduce number of syscalls,
	  now that IRIX also supports project identifiers via this
	  interface.

xfsprogs-2.7.2 (28 September 2005)
	- Fix up xfs_repair segmentation fault due to wrong allocation
	  size.

xfsprogs-2.7.1 (20 September 2005)
	- Fix up reporting of devices in xfs_growfs - now uses
	  /proc/mounts in preference to /etc/mtab.
	- Fix a strtok-related bug in the extraction of device names,
	  also only affecting xfs_growfs.

xfsprogs-2.7.0 (16 September 2005)
	- Support for updated extended attributes format (attr2)
	- Make xfs_quota tool issue a quota sync in all the needed
	  places, before reporting, to counter affects of delayed
	  allocation.
	- Quota-related ID signedness issue fixes.
	- Expert mode xfs_db commands to set/remove attributes.

xfsprogs-2.6.37 (11 August 2005)
	- Fix FreeBSD builds (getmntinfo), thanks to Craig Rodrigues.

xfsprogs-2.6.36 (28 July 2005)
	- Fix mkfs stripe unit alignment checks for external logs
	- Fix running xfs_db on non-XFS devices (was segfaulting)
	- Fix a 32 bit wrap in xfs_repair searching for secondary
	  superblocks.

xfsprogs-2.6.35 (01 July 2005)
	- Add back fd_to_handle() to libhandle.
	- Add handle call mappings to xfsctl() for IRIX.

xfsprogs-2.6.34 (20 June 2005)
	- Switch to the fsxattr xfsctl for getting/setting project
	  identifiers on inodes, remove the short-lived specialised
	  ioctls for doing this.
	- Make the "blocktrash" xfs_db command available in expert-
	  mode only.

xfsprogs-2.6.33 (13 June 2005)
	- Another libhandle fix on 64bit, Big Endian systems.

xfsprogs-2.6.32 (08 June 2005)
	- Minor endian cleanups in some tools.
	- Fix a couple of xfs_quota double-reporting issues when
	  issuing commands via the -c (command line) 0option.

xfsprogs-2.6.31 (06 June 2005)
	- Fix previous MD driver-specific change to correctly handle
	  (i.e. not "stripe align") linear arrays.
	- Add MD RAID level 4, 6, and 10 support.
	- Make mkfs.xfs automatically adjiust the geometry to use
	  a sector size that matches the block size when MD RAID
	  level 4/5/6 are in use.
	- Couple of minor man page fixups, including patch botch on
	  initial revision of xfs_quota(8).

xfsprogs-2.6.30 (03 June 2005)
	- Add xfs_quota(8) command which knows how to do all things
	  quota related, and can also do the XFS specific extensions
	  like project quota, realtime device quota, etc.
	- Created a library of common code (libxcmd.a) shared by
	  xfs_growfs, xfs_io and xfs_quota.
	- Fix use of regular files for realtime subvolumes (debugging
	  only, really).
	- Fix bug in xfs_io command line option handling when commands
	  where specified for multiple files at once.
	- Allow xfs_io to specify O_NONBLOCK for regular file IO.
	- Fix MD driver-specific code to not attempt stripe alignment
	  for volumes that are not stripes (e.g. concat/mirror).

xfsprogs-2.6.29 (19 April 2005)
	- Fix mkfs.xfs -dfile.
	- Fix libhandle on 64bit, Big Endian systems.

xfsprogs-2.6.28 (30 March 2005)
	- Fix compiler warning in repair/dir.c size checks.
	- Fix more compilation problem with version 4 of gcc
	  (thanks to Andreas Jochens).
	- Make xfs_db and xfs_repair cope with filesystems that
	  have project quota enabled.

xfsprogs-2.6.27 (23 March 2005)
	- Fix default mkfs allocation group size calculations
	  for filesystem sizes in the range 32 - 64 terabytes.
	- Add noalign mkfs suboptions for -d/-r to disable the
	  sunit/swidth auto-alignment (based on logical volume
	  geometry, extracted from the driver).

xfsprogs-2.6.26 (08 March 2005)
	- Fix compilation problem with version 4 of gcc
	  (thanks to Andreas Jochens).
	- Added a streamlined <xfs/xfs.h> for programs wanting
	  to make use of the XFS-specific kernel interfaces (to
	  address complaints that <xfs/libxfs.h> was "heavy").
	- Add imap as an expert command in xfs_io, making it
	  more easily accessible to those who need it.
	- Extended statistics reporting for xfs_io command.
	- Fixed readline support for current distributions.
	- Add an --enable-termcap=[yes/no] configure option,
	  and changed --enable-readline=[yes/no] to not force
	  linking with libtermcap.  Builds on some platforms
	  may need to use both options, but most distributions
	  do not require --enable-termcap when linking against
	  libreadline.
	- Minor man page updates.

xfsprogs-2.6.25 (08 October 2004)
	- Fix build with really old glibc versions.

xfsprogs-2.6.24 (29 September 2004)
	- Allow 'e' suffix in size arguments to mkfs.
	- Update mkfs man page description of maximum allocation
	  group size.
	- Update mkfs and xfs_db man pages to use consistent,
	  standard notations.
	- Sync up user/kernel source in libxfs and headers.

xfsprogs-2.6.23 (17 September 2004)
	- Fix xfs_io pread/pwrite -b option, when used more than
	  once we would use the largest of the previous values,
	  instead of the (possibly smaller) value specified.
	- Add recursive modes to lsattr/chattr xfs_io commands.
	- Make xfs_io run any given command line commands (-c)
	  on all files specified, not just the first.

xfsprogs-2.6.22 (10 September 2004)
	- Update xfs_io to get a clean compile on IRIX with the
	  MIPSPro compilers.
	- Add documentation about additional XFS inode flags.
	- Add xfs_io write options to include fsync/fdatasync
	  in the timing results it displays.
	- Add xfs_fsop_counts output to the xfs_io statfs data,
	  which also shows free realtime space, etc.
	- Add knowledge of additional inode flags for nosymlinks
	  and project ID inheritance.

xfsprogs-2.6.21 (09 August 2004)
	- Support realtime bit inheritance on directories.
	- Fix xfs_io build with unusual (old) glibc versions.
	- Fix tools to not issue the BLKFLSBUF ioctl to ramdisk
	  devices.  Thanks to Bo Yang for this fix.

xfsprogs-2.6.20 (28 July 2004)
	- Fix a segfault on xfs_io open error path for non-XFS
	  files.  Thanks to Steinar H. Gunderson for this fix.

xfsprogs-2.6.19 (16 July 2004)
	- Fix two byte count size wraps in xfs_copy.
	- Minor man page fixes from Eric Raymond.

xfsprogs-2.6.18 (23 June 2004)
	- Fix libhandle from possibly returning an invalid
	  handle length on systems where size_t is 64 bits.
	- Minor autoconf fixups to get rpm test working on
	  all platforms again.
	- Minor man page updates fixing minus/hyphen usage.

xfsprogs-2.6.17 (23 June 2004)
	- Fix use of isset macro, getting realtime devices to
	  function correctly in xfs_db and xfs_repair.
	- Fix initialisation of realtime devices in libxfs.

xfsprogs-2.6.16 (17 June 2004)
	- Add sendfile command into xfs_io(8) to exercise that
	  functionality.
	- Remove maxtrres program that was used in the build
	  to generate a header for mkfs' consumption.
	- This allows cross-compiles to be greatly simplified.
	- Portability tweaks for building on other platforms.
	- Fix obscure bug in log size lower boundary checks for
	  auto-sized logs when stripe alignment is in effect;
	  the enforced lower bound could have been set too low.

xfsprogs-2.6.15 (09 June 2004)
	- Make xfs_check test for a dirty log before proceeding to
	  check the filesystem.
	- Fix couple of minor bugs in xfs_io (readonly handling on
	  writes, off-by-one error in open file error reporting).

xfsprogs-2.6.14 (13 May 2004)
	- Allow logprint to copy a log to a file (-C) and to dump
	  a log from beginning to end showing ondisk log record (-d).
	- Fix logprint handling of -f option - shouldn't be doing
	  the UUID check in that case, since we don't have the SB.
	- Remove MD device superblock "clean" check, following Neil
	  Brown's advice.
	- Small Debian packaging tweak to say xfsprogs has an fsck.

xfsprogs-2.6.13 (03 May 2004)
	- Zero out more at beginning and end of device at mkfs time
	  (get all old MD superblocks at the end, for mount by label).

xfsprogs-2.6.12 (30 April 2004)
	- Extract stripe unit/width from device mapper devices
	  (added libdisk infrastructure, used by mkfs.xfs).
	- Fix rounding in xfs_io(8) bytes read/written output.
	- Sync up user/kernel source in libxfs and headers.
	- Fix compiler warnings on 64 bit platforms.
	- Update i18n message catalog.

xfsprogs-2.6.11 (15 April 2004)
	- Fix file descriptor leak in path_to_fshandle. A file
	  was being opened but never closed, regardless of
	  whether that descriptor was being cached. Now close
	  the file on error or if it is not being cached.
	- Fix xfs_repair handling of a corrupt v2 directory with
	  multiple entries having the same name.

xfsprogs-2.6.10 (05 April 2004)
	- Fix botch in recent addition of new superblock field
	  (features2) which could result in filesystems with v2
	  logs being created with invalid superblock fields.
	  Thanks to Chris Pascoe for this fix.
	- Fix error when forcing a too-large v2 log stripe size
	  back to 32K.  Thanks to Chris Pascoe for this fix too.
	- Fix xfs_copy -d option so that it really does create a
	  duplicate filesystem (the log is duplicated too now in
	  that case, whereas previously a fresh log was created).

xfsprogs-2.6.9 (26 March 2004)
	- Update HFILES in xfsprogs/io/Makefile to package io/io.h

xfsprogs-2.6.8 (25 March 2004)
	- Fix xfs_db when dumping v2 dirs larger than the fsb size.
	- Several xfs_io additions - support for memory mapped areas,
	  multiple open files, expert mode (freeze, shutdown, error
	  injection, etc), fadvise (Linux-specific), allow user to
	  specify a create mode to open(2).
	- Fix xfs_bmap verbose mode stripe alignment information.
	- Fix typo on xfs(5) man page.

xfsprogs-2.6.7 (19 March 2004)
	- Fix up UUID library checks again, previous fix didn't work
	  for older versions of autconf.
	- Allow for future extensions to the XFS ondisk structure by
	  reserving an extra 32 bits in the superblock for feature
	  bits (update xfs_db to dump them).
	- Fix xfs_repair handling of version 2 directories with a
	  hole at the start.
	- Fix an endian bug in xfs_copy, when operating on allocation
	  groups with multi-level freespace btrees.
	- Ensure xfs_repair "dangerous" mode does not attempt to set
	  the device blocksize, this generates an error when target
	  filesystem is mounted readonly.

xfsprogs-2.6.6 (03 March 2004)
	- mkfs now opens the devices it's operating on with the
	  O_EXCL flag set, which is used by the Linux 2.6 block
	  layer to ensure concurrent access does not happen.
	- Allow xfs_io to operate on files from other filesystems,
	  with the XFS-specific commands unavailable in this mode.
	- Fix configure scripts to also search for a UUID library
	  in /usr/lib64 which is its home on AMD64/x86_64.

xfsprogs-2.6.5 (20 February 2004)
	- Fix up mkfs to ensure that the log size is a multiple of
	  the v2 log stripe size even if the log happens to be aligned
	  on a log stripe boundary (always check it).

xfsprogs-2.6.4 (17 February 2004)
	- Fix a few more libxfs/repair leaks.
	- Fix up some libhandle routines, add the open_by_fshandle
	  routine required by recent versions of xfsdump.

xfsprogs-2.6.3 (19 January 2004)
	- Merge Steve Langasek's work on the Debian installer
	  support for xfsprogs.
	- Add knowledge to xfs_db about the security namespace in
	  its extended attributes commands.
	- Sync up user/kernel source in libxfs and headers.
	- Fix a couple of compilation warnings.
	- Workaround for some versions of autoconf mishandling the
	  AC_CHECK_SIZEOF macro.
	- Fix a memory leak in libxfs, most noticable in xfs_repair.

xfsprogs-2.6.2 (17 December 2003)
	- Fix dev_t sizing issues in user tools - glibc uses a 64
	  bit number and XFS has a 32 device bit number, confusion
	  reigns.  Not much manipulates device numbers in the XFS
	  user tools though, hence hasn't really been seen before.
	  Thanks to Christoph for the patch.

xfsprogs-2.6.1 (27 November 2003)
	- Human-friendly xfs_io read/write bsize specifications.
	- Dump throughput and IOPs values after xfs_io reads/writes.
	- Sync up user/kernel source in libxfs, libxlog and headers.

xfsprogs-2.6.0 (28 October 2003)
	- Change to mkfs strategy for allocation group count and size
	  default.  Scales significantly better for large filesystems.

xfsprogs-2.5.11 (10 October 2003)
	- Incorporate Jan Derfinaks change to the Linux block ioctls
	  used in libxfs, allowing this code to compile cleanly with
	  include files from Linux 2.6.0-test5 onward.

xfsprogs-2.5.10 (30 September 2003)
	- Fix up xfs_logprint to handle version 2 logs for its
	  operation output (previously core dumped on it).

xfsprogs-2.5.9 (19 September 2003)
	- Sync up user/kernel source in libxfs, libxlog and headers.
	- Add new inode flags into xfs_db too.

xfsprogs-2.5.8 (12 September 2003)
	- Add missing options to xfs_db frag command one-line summary.
	- Add xfs_io commands for setting and clearing new inode flags
	  for immutable/append-only/sync/no-atime/no-dump.
	- Dump some other statfs fields in the xfs_io statfs commands.
	- Remove "test" mode from xfs_repair, only useful in xfs_check.
	- Fix problem in xfs_logprint where it was trying to continue
	  in the presence of a corrupt log when it shouldn't have.
	- Fix an incorrect assertion in xfs_logprint in regards to the
	  validity of the log start block.
	- Fix xfs_growfs (and hence xfs_info) to allow it to be given
	  either a mount point or a device in the mount table - it'll
	  figure it out and should do the right thing either way now.

xfsprogs-2.5.7 (29 August 2003)
	- Sync up user/kernel source in libxfs and headers.
	- Make xfs_copy a tad more portable, although work remains.
	- Add a "test" mode to xfs_repair and xfs_check which allows
	  for sparse (and hence extremely large) filesystem testing.

xfsprogs-2.5.6 (19 August 2003)
	- Fix a mkfs problem where it could exit inappropriately when
	  a large data volume stripe unit was either specified on the
	  command line or via querying the underlying volume manager.

xfsprogs-2.5.5 (07 August 2003)
	- Update xfs_io command to allow reading from non-XFS files.
	- Sync up user/kernel source in libxfs, libxlog and headers.
	- Update xfs_db and xfs_logprint commands to print new inode
	  flush iteration field.

xfsprogs-2.5.4 (23 July 2003)
	- Update xfs_io bmap command to report unwritten extent flag
	  if it is set on an extent (in verbose mode only).
	- Introducing xfs_copy.
	- Fix shell quoting problem in xfs_bmap script.

xfsprogs-2.5.3 (07 July 2003)
	- Update xfs_io commands which take user input in terms of
	  byte counts to now also allow unit prefixes like mkfs.xfs.
	- Tweak build to avoid unnecessary rebuilds of international
	  language files (if present), suggested by Steve Langasek.
	- Fix usage message in mkfs.xfs, it was out of date.
	- Fix some filesystem type detection code, in particular the
	  bfs probe code was broken for 64 bit machines (found by QA
	  test 032) and the hfs code was broken too (originally found
	  by Ethan Benson).  We now also detect hfs+ filesystems.

xfsprogs-2.5.2 (25 June 2003)
	- Fix xvm stripe detection in libdisk - pass correctly
	  sized structures to xvm ioctls.
	- Add pthread library checks into configure and build scripts
	  for work-in-progress on xfs_repair and xfs_copy.
	- Fix missing initialisation of stripe unit/width alignment
	  information during libxfs_mount.
	- Fix botched repair typecast for multi-terabyte filesystems.

xfsprogs-2.5.1 (23 June 2003)
	- Fix libdisk device driver (volume managers) detection code
	  used by mkfs, so that drivers with multiple majors are not
	  incorrectly processed.

xfsprogs-2.5.0 (18 June 2003)
	- Fix libdisk (and hence mkfs) code which warns on MD devices
	  with the clean flag not set, apparently this is not so wise.
	- Fix libxfs_device_zero to work with smaller-than-requested
	  write return values.
	- Fix error in xfs_io pwrite code with large request sizes.
	- Fix rounding-down-input problems in several xfs_io commands.
	- Changed mkfs.xfs default log size scaling algorithm slightly,
	  to create larger logs at smaller filesystem sizes by default
	  (thanks to Andi Kleen for the patch).
	- Enable support for sector sizes larger than 512 bytes.

xfsprogs-2.4.12 (02 June 2003)
	- Fix xfs_logprint handling of any version 2 log device.
	- Remove calls to exit in libhandle, propogate errors to
	  caller, and bumped libhandle version from 1.0.1 to 1.0.2.

xfsprogs-2.4.11 (30 May 2003)
	- Extract device sector size at mkfs time and issue warnings
	  if the requested filesystem sector size is too small.
	- Sync up user/kernel source in libxfs, libxlog and headers.
	- Skip realtime initialisation in libxfs mount path if the
	  caller is xfs_db, otherwise we get nonsense warnings.
	- Update xfs_io with a couple of additional commands.
	- Fix xfs_logprint handling of corrupt v2 log devices.

xfsprogs-2.4.10 (12 May 2003)
	- Fix a bug in mkfs - creating version 2 logs, an incorrect
	  stripe unit value was being passed to libxfs_clear_log.
	  All recent versions of xfs_repair will fix this, however,
	  because xfs_repair uses the correct stripe unit value.
	- Fix a bug in xfs_logprint, when dumping a corrupt log.
	- FreeBSD updates from Alexander Kabaev.
	- Large sector size updates for mkfs (disabled at the moment).
	- Large sector size fixes for xfs_repair.
	- Sync up with aeb's mount source for filesystem detection.

xfsprogs-2.4.9 (03 May 2003)
	- Allow xfs_repair to run on read-only filesystems.

xfsprogs-2.4.8 (26 April 2003)
	- Rework configure.in to make use of shared macros.
	- Fix up #include lines to allow compilation of sources
	  with installed headers rather than local headers.
	- Fix botches in xfs_bmap shell script which prevented any
	  arguments being passed on to xfs_io (from Jan Derfinak).

xfsprogs-2.4.7 (22 April 2003)
	- Clarify XFS system call interfaces, fix up documentation.

xfsprogs-2.4.6 (11 April 2003)
	- Fix a bug in detection of "clean" and "error" states with
	  MD devices.
	- Fix configure tests that used AC_PATH_PROG incorrectly.
	- Add support for libedit, if libreadline is unavailable.
	- Fix the libxfs build on big endian platforms.
	- Sync up user/kernel source in libxfs and headers.

xfsprogs-2.4.5 (03 April 2003)
	- Sync up xfs_inode.c in libxfs.
	- Implement get_unaligned/put_unaligned in libxfs.

xfsprogs-2.4.4 (30 March 2003)
	- Correct display of imaxpct in mkfs.xfs output.
	- Portability changes; including some code to support use
	  of several tools on Mac OS X (for Russell), ditto for
	  FreeBSD (from Russell); also did a simplistic backport
	  to IRIX (for me), so that I can run purify on some of
	  the tools.
	- See doc/INSTALL for more details on this.
	- Sync up user/kernel source in libxfs and headers.
	- Fix up some warnings when compiling libxfs on big endian
	  platforms.
	- Fix a configure.in botch which resulted in libreadline
	  always being used even when it was not asked for.
	- Fixed the configure.in script so that if gettext disabled,
	  we don't check for the gettext tools (and no longer fails
	  if they were not found).
	- Added the ability to specify a different user and/or group
	  to install as (previously, and still by default, root/root
	  were always used here).

xfsprogs-2.4.3 (27 March 2003)
	- Cleanups to the build process, in particular the automatic
	  rpm package generation Makefile and spec file template.
	- Makepkgs script can now propagate failures back from make.
	- Minor configure.in update to deal with readline libraries
	  which have not been linked correctly.

xfsprogs-2.4.2 (25 March 2003)
	- Added the xfs_io(8) command, an xfs_db(8) alike command
	  for testing and debugging the XFS file IO path.
	- Added an optional dependency on the GNU readline library
	  which is "off" by default and enabled with the configure
	  option --enable-readline=yes; it affects the interactive
	  tools only (xfs_db and now xfs_io).
	- Implemented xfs_bmap(8) as a shell script wrapper.
	- Documented the mkfs.xfs -f, -llogdev and -rrtdev options.
	- Corrected size check for realtime summary inode (not the
	  same as the realtime bitmap inode) in xfs_repair.

xfsprogs-2.4.1 (18 March 2003)
	- Fix error reporting when zeroing parts of the realtime
	  device in phase6 of xfs_repair.
	- Add a mkfs.xfs check for Mac partitions before writing
	  to the device.
	- Thanks to Ethan Benson <erbenson@alaska.net> for this.
	- Minor fix to the xfs_bmap(8) man page.
	- Sync up user/kernel source in libxfs and headers.

xfsprogs-2.4.0 (06 March 2003)
	- Enable unwritten extents by default in mkfs.xfs.
	- Add a command to xfs_db to enable unwritten extents.
	- Add an option to xfs_admin to use the above command.
	- Add command to xfs_db to print out the currently enabled
	  feature bits and version number.
	- Make xfs_db slightly more robust in the presense of bad
	  ondisk data.
	- Rationalise some xfs_db superblock-related code and the
	  uuid command now checks for a dirty log before zeroing.
	- Add stripe alignment information to xfs_bmap.
	- Sync up user/kernel source in libxfs and headers.
	- Update man pages, fix a typo in the xfs_admin man page
	  relating to the UUID options.

xfsprogs-2.3.11 (18 February 2003)
	- Missed a build dependency for the Debian build process.

xfsprogs-2.3.10 (17 February 2003)
	- Fix a divide-by-zero error in mkfs with certain stripe unit
	  and/or width options specified.
	- Sync up user/kernel source in libxfs and headers.

xfsprogs-2.3.9 (31 December 2002)
	- Additional xfs_repair check in v2 directory handling for blks
	  with no data entries (merged from IRIX), includes several
	  handy comments sprinkled throughout this v2 dir code.
	- Fix an endian bug in the same area of code (v2 dirs, phase 6,
	  longform_dir2_rebuild_setup)
	- xfs_repair has additional checks for bad sector values now.
	- xfs_repair I18N changes.
	- Fix detection of readonly mounts, slightly botched in 2.3.8.
	- Fix references to removed ioctl commands on xfs(5) man page.

xfsprogs-2.3.8 (18 December 2002)
	- Initial support for I18N (still more to do here).
	- Initial changes for filesystems with greater than 512 byte
	  sector sizes (still plenty more to do here too).
	- Tidy up libxfs functions which take a "flags" argument.
	- Sync up user/kernel source in lib{xfs,xlog} and headers.
	- Fixed incorrect use of XFS_FSB_TO_DADDR macro in xfs_db's
	  faddr.c::fa_dirblock routine - now use XFS_FSB_TO_BB here,
	  as set_cur() takes basic blocks as its third parameter.
	- Fixed obscure issue in mkfs where only the first AG would
	  get its AGFL freelist "fixed" - not clear this caused any
	  issues in practice (on Linux it's always been this way, we
	  now match up with IRIX though).
	- Made xfs_growfs filesystem geometry output match up with
	  that displayed by mkfs.xfs (xfs_growfs was missing a comma
	  before the log version field).
	- Fixed an issue in xfs_repair where data past the end of the
	  valid superblock fields was sometimes not cleared, when it
	  really should have been (due to a libxfs problem).
	- Shell scripts (xfs_info, xfs_check, etc) now also report
	  the xfsprogs version number via -V, like other commands.

xfsprogs-2.3.7 (14 November 2002)
	- Fix an endian bug in xfs_db freesp command when descending
	  into multi-level agf cnt/bno btrees.

xfsprogs-2.3.6 (31 October 2002)
	- Sync up user/kernel source in lib{xfs,xlog} and headers.
	- Fix several warnings from newer (3.2) versions of gcc.
	- Minor header file shuffling.

xfsprogs-2.3.5 (10 October 2002)
	- Sync up user/kernel source in lib{xfs,xlog} and headers.
	- Fix mkfs (libxfs) bug when using BLKFLSBUF ioctl - we passed
	  in the device number instead of a file descriptor (and EBADF
	  was the end result, which we ignored).
	- Thanks to Anton Blanchard <anton@samba.org> for fixing this.

xfsprogs-2.3.4 (04 October 2002)
	- Fix size calculation bug in xfs_repair's memory allocation,
	  reduces memory usage by a factor of 4.

xfsprogs-2.3.3 (16 September 2002)
	- Fix mkfs bug when optimizing AG size on striped devices,
	  ASSERT(agcount != 0) tripped on single-ag filesystems.

xfsprogs-2.3.2 (10 September 2002)
	- Use pread/pwrite instead of lseek + read/write.

xfsprogs-2.3.1 (03 September 2002)
	- Allow xfs_db to accept negative numbers when writing values.

xfsprogs-2.3.0 (03 September 2002)
	- Several changes to geometry ioctl callers which will make
	  the tools useable on older kernel versions too.
	- Mainly affects xfs_bmap and xfs_growfs.
	- Do some additional cleanup after autoconf has run.

xfsprogs-2.2.3 (28 August 2002)
	- Update libdisk for a few other filesystems.
	- Fix call to lvdisplay on LVM volumes so that lvdisplay
	  always gets the full, real path to the volume, as required.

xfsprogs-2.2.2 (19 August 2002)
	- Fix endian bug in xfs_db, was not flipping 16-bit numbers.
	- Make xfs_repair recognize a NULLFSINO and print that in
	  addition to "18446744073709551615" for easy recognition.
	- Fix format string that xfs_repair uses when fixing inodes,
	  so that the new inode numbers are printed correctly.

xfsprogs-2.2.1 (09 August 2002)
	- Fix buglet in libdisk get_driver_block_major() routine which
	  would result in incorrect majors being returned for not-found
	  drivers.
	- Fix problem in install process with newer autoconf versions.

xfsprogs-2.2.0 (08 August 2002)
	- mkfs.xfs defaults to a blocksize of 4096 bytes, and no longer
	  uses getpagesize(2) to dynamically configure the default size.
	- Add EVMS stripe unit/width auto-detection support in mkfs.xfs
	  (patch from Luciano Chavez).
	- Sync user/kernel headers (arch.h incorporated into xfs_arch.h,
	  and several other minor changes).

xfsprogs-2.1.2 (17 July 2002)
	- Fix up log stripe unit specification options, and update
	  man page.  Also fix suffix handling for data su/sw options
	  (disallow unit suffixes on -d sunit,swidth,sw and -l sunit).
	  Add "s" (512-byte sectors) as valid suffix.
	- Automatically select v2 logs if a log stripe unit is
	  specified.

xfsprogs-2.1.1 (04 July 2002)
	- Build infrastructure updates so that configure options can be
	  used to specify paths rather than semi-hard-coded path names
	  controlled by the ROOT/ROOT_PREFIX environment variables; eg.
	  now allows /lib64 and /lib32

xfsprogs-2.1.0 (14 June 2002)
	- Support for XFS version 2 log format.
	- Fix for xfs_repair mangling i8count for dir2_sf directories
	- Minor mkfs.xfs man page update for blocksize limits on Linux
	- xfs_cred.h split into xfs_acl.h, xfs_cap.h and xfs_mac.h
	- Fix typo in mkfs realtime summary inode alloc failure message

xfsprogs-2.0.6 (30 May 2002)
	- Fix error returns from log recovery (affects xfs_repair).
	- Fix the way mkfs.xfs round downs the device when the last
	  AG is smaller than the minimum AG size.
	- Fix bug in xfs_repair da_write() routine, which affects
	  filesystems where the data blocksize != naming blocksize
	  (see xfs_info output).
	- Fix a use-after-free bug in xfs_repair code for checking
	  version 1 btree-format directories.
	- Add checks of the ACL permissions field into xfs_repair.

xfsprogs-2.0.5 (02 May 2002)
	- Size AGs so that they do not always start on the same
	  part of a striped disk
	- Fix an off-by-one error on rounding down an AG that is
	  too small to be an AG
	- Don't auto-grow the log to be larger than an AG
	- Change the error philosophy for -d su=,sw= away from forcing
	  the XFS stripe size to match the volume manager stripe size
	  and instead accept, with a warning, the stripe unit & width
	  supplied on the commandline.
	- Update xfs_growfs man page
	- Don't build libxlog.a with DEBUG enabled
	- xfs_db fixes from ASANO Masahiro at NEC

xfsprogs-2.0.4 (17 April 2002)
	- Minor update sync'ing with kernel changes (less endian
	  swabbing in libxfs code)

xfsprogs-2.0.3 (13 April 2002)
	- Important build system update, was causing libxfs to be
	  built incorrectly, which can cause xfs_repair to fail by
	  tripping asserts in additional libxfs debug code.

xfsprogs-2.0.2 (04 April 2002)
	- Bumped version of libhandle to libhandle.so.1.0.1
	  This changes open_by_handle() and friends so that
	  O_LARGEFILE is added to the open flags.
	  This allows xfsdump to dump files greater than
	  2^31-1 bytes instead of not dumping the large
	  files and giving warning messages.

xfsprogs-2.0.1 (12 March 2002)
	- Fall back to BLKGETSIZE if BLKGETSIZE64 fails
	- Sync user/kernel headers and shared code

xfsprogs-2.0.0 (26 February 2002)
	- Major release to coincide with switch to new extended
	  attributes system call interfaces
	- bumped version of libhandle, added new symbols to use
	  the reworked extended attributes handle ioctl interface
	- xfs_repair in no-modify mode opens the filesystem device
	  read-only now (fix from Chris Pascoe)
	- sync up with recent (minor) changes to shared kernel code
	- switch to using the BLKGETSIZE64 ioctl in libxfs, instead
	  of the (previously busted) BLKGETSIZE ioctl

xfsprogs-1.3.19 (15 February 2002)
	- fix xfs_repair option parsing for external logs
	- add xfs_repair option parsing for realtime device
	- fix xfs_repair version (-V) option - should not
	  require an argument
	- add -V option to usage string
	- document verbose (-v) and -r options in manpage

xfsprogs-1.3.18 (17 January 2002)
	- fix mkfs.xfs buglet in overwriting signatures when run
	  on a regular file

xfsprogs-1.3.17 (14 January 2002)
	- mkfs.xfs overwrites pre-existing filesystem, swap, or md
	  driver signatures.
	- xfs_repair fix to prevent double insertion into the
	  uncertain_inode AVL trees ("avl_insert: duplicate range")
	- xfs_repair fix if the log is corrupted and we can't find
	  the head, don't exit - just proceed on with zeroing it
	- use snprintf instead of sprintf throughout

xfsprogs-1.3.16 (17 December 2001)
	- added text dump type to xfs_db (mkp)
	- removed use of a temporary file in xfs_db when processing
	  commands on the command line - allows xfs_check to be run
	  on read-only root filesystems

xfsprogs-1.3.15 (12 December 2001)
	- reenable the use of the BLKBSZSET ioctl, it's baaack
	- sync recent XFS kernel source changes back into libxfs

xfsprogs-1.3.14 (05 December 2001)
	- fix minor debian package version numbering issue
	- add documentation for xfs_db(8) label/uuid commands
	- automatic inode sizing code in mkfs.xfs has been removed
	  (restricting inodes to 32 bits) - Steve's recent kernel
	  changes mean this is no longer an issue
	- fix bug in mkfs.xfs size cross-check for realtime device

xfsprogs-1.3.13 (25 October 2001)
	- fix bug in mkfs for 1Tbyte + filesystems
	- sync with recent kernel changes - this does not affect
	  userspace (libxfs), all affected code is removed by cpp.

xfsprogs-1.3.12 (17 October 2001)
	- implement the -f (file) option to xfs_logprint
	- rework the xlog code into libxlog for code sharing
	- xfs_repair now detects a dirty log and, without -L, will
	  no longer blindly zero it (which prevents any recovery)

xfsprogs-1.3.11 (17 October 2001)
	- tidy up some (benign) compiler warnings from libxfs
	- fixed 64-bit pointer alignment issues in xfs_check
	- fixed 64-bit pointer alignment issues in xfs_repair
	- verified these on IA64, also reported to fix sparc issues

xfsprogs-1.3.10 (12 October 2001)
	- sync with XFS kernel header changes for EAs by-handle
	- ported xfs_imap command for dumping the inode map

xfsprogs-1.3.9 (03 October 2001)
	- fix xfs_repair bug in handling a corrupt root directory
	  inode with multiple "lost+found" entries
	- fix xfs_logprint bug in scanning for log head and tail
	- ensure xfs_bmap doesn't issue XFS ioctls to non-XFS files
	- numerous man page updates

xfsprogs-1.3.8 (19 September 2001)
	- rewrote the LVM support used by mkfs.xfs to call external
	  lvdisplay program to get volume geometry (mkp@mkp.net)
	- fix bug in LVM driver wrapper where it would not have been
	  used at all, ever (since 1.3.0), due to idiot programmer
	  error (*blush*) -- also thanks to mkp for the bug fix

xfsprogs-1.3.7 (10 September 2001)
	- enable preallocation in xfs_mkfile [missed during port?]
	- fix xfs_db core dump when reporting freespace
	- allow libuuid to be linked dynamically if desired (based
	  on a patch from Colin Walters <walters@verbum.org>, helps
	  the folk working on the Debian installer for XFS)
	- licensing change for "libhandle" (was GPL, now LGPL-2.1)
	  and some related header files

xfsprogs-1.3.6 (31 August 2001)
	- make mkfs.xfs aware of geometries that might cause
	  inode numbers to exceed 32 significant bits.
	- make xfs_growfs warn if new filesystem will have
	  inode numbers that exceed 32 significant bits.
	- fix logprint bug in reporting extended attributes
	  (thanks to Tang Lingbo <tanglb@sina.com> for fixing this)
	- fix mkfs.xfs core dump when attemping to run on devices
	  which are too small to hold a valid XFS filesystem

xfsprogs-1.3.5 (13 August 2001)
	- fix bug in xfs_db bit handling on big endian platforms
	- fix mkfs bug related to too-small final allocation group
	- fix signedness bug in DMAPI ioctl structure definition

xfsprogs-1.3.4 (04 August 2001)
	- fix endian bug in xfs_db "frag" command
	- small configure script changes to allow cross compilation
	- several man pages updated to document external log usage
	- install another shared library symlink for ld to find
	- switched on -fno-strict-aliasing for library object builds
	- fix several minor compiler warnings when building on IA64

xfsprogs-1.3.3 (27 July 2001)
	- fixes for (hopefully) the last few nits in libtool usage

xfsprogs-1.3.2 (23 July 2001)
	- install static libs and libtool archives into /usr/lib
	- shared libraries are unchanged, however

xfsprogs-1.3.1 (15 July 2001)
	- updated xfs_types.h file from the kernel changes needed for
	  an xfsdump fix.
	- tidy up various aspects of the libtool rework
	- XVM stripe unit/width extraction
	- fix an endian bug in xfs_db "write" command
	- fix a build problem with liblvm.a installed
	- fix bug in xfs_growfs mount option parsing with external log
	- BLKSZSET ioctl now conditional via the Makefile (off by default)
	- rework some of the Debian packaging rules
	- fix sign of BLKGETSIZE ioctl argument in libxfs
	- updated xfs_fs.h with DMAPI setdm details for dump/restore

xfsprogs-1.3.0 (11 July 2001)
	- reworked Makefiles to use libtool
	- new libdisk to allow sharing of generic mount/disk code and
	- also abstracts individual driver support (LVM, MD, XVM..)
	- partition table detection so mkfs.xfs doesn't blindly overwrite
	- small xfs_repair bug fix from Steve

xfsprogs-1.2.8 (02 July 2001)
	- fixed a bug in libxfs /etc/mtab read-only mount detection
	- first try procfs, fall back to /etc/mtab, for read-only mounts
	- sync with recent mount code changes for reiserfs and ext3 probes
	- fix logprint build problem under gcc 3.0

xfsprogs-1.2.7 (22 May 2001)
	- new xfs_freeze(8) command - volume manager snapshot helper

xfsprogs-1.2.6 (15 May 2001)
	- merge support for -d agsize=/su=/sw= (AG, stripe unit/width size)
	- merge support for dynamic configuration of default log size
	- document these and fix a couple of man page typos too

xfsprogs-1.2.5 (07 May 2001)
	- fix missing Makefile include entries for LVM headers
	- configure script default man path now /usr/share/man
	- add experimental xfs_rtcp (realtime copy) command
	- powerpc build failure fixups - thanks to Robert Ramiega
	- cleanup arch-specific code, esp. the byteswab routines
	- as a result, move to -O1 as default for extern inlines

xfsprogs-1.2.4 (01 May 2001)
	- added -L option to mkfs.xfs (filesystem label)

xfsprogs-1.2.3 (27 April 2001)
	- add dquot and quotaoff log item support into xfs_logprint
	- fix logprint core dump reporting AGI in "continue"'d transactions

xfsprogs-1.2.2 (09 April 2001)
	- fix problem in xfs_db (check) group quota logic
	- fixes to warnings from recent gcc and/or 64-bit builds

xfsprogs-1.2.1 (04 April 2001)
	- sync up with recent changes to XFS kernel headers

xfsprogs-1.2.0 (01 April 2001)
	- support for group quota added
	- some headers updated, in particular <xqm.h>
	- now in late stages of beta

xfsprogs-1.1.9 (26 March 2001)
	- added automagic stripe unit/stripe width extraction for MD devices

xfsprogs-1.1.8 (23 March 2001)
	- mkfs heuristics to make a qualified guess of internal logsize

xfsprogs-1.1.7 (20 March 2001)
	- upgraded LVM to 0.9beta6
	- minor rpm spec file changes

xfsprogs-1.1.6 (20 March 2001)
	- fix sparc build failure - fcntl.h missing O_DIRECT
	- added README.quota describing use of quota with XFS

xfsprogs-1.1.5 (12 March 2001)
	- upgraded LVM support to 0.9beta2 (IOP 10)

xfsprogs-1.1.4 (10 March 2001)
	- kernel now supports O_DIRECT - re-enable its use in xfs_mkfile
	- BLKSETSIZE ioctl replaced by BLKBSZSET ioctl in libxfs
	- libxfs_init extended so only mkfs and xfs_repair use BLKBSZSET
	- NOTE: this version requires an XFS kernel from March 9 or later

xfsprogs-1.1.3 (02 March 2001)
	- minor Makefile-related cleanups

xfsprogs-1.1.2 (10 February 2001)
	- added libhandle routines to simplify dump/restore EA support

xfsprogs-1.1.1 (30 January 2001)
	- minor rpm and deb packaging work

xfsprogs-1.1.0 (15 January 2001)
	- rework xfs-cmds package into base, devel and dump packages
	- completed Debian packaging
	- late beta code

xfs-cmds-1.0.7 (02 January 2001)
	- added mkfs support for extracting LVM stripe unit/width
	- libattr (*experimental* extended attributes interface) added
	- removed xfs_fstab.5 man page (merged into mount.8)
	- install xfs_repair into /sbin, not /usr/sbin

xfs-cmds-1.0.6 (04 October 2000)
	- reworked external log format to be IRIX compatible
	- mkfs, repair, db, logprint now work with new format
	- xfs_admin added for setting filesystem label

xfs-cmds-1.0.5 (18 September 2000)
	- minor bug fixes
	- first beta release

xfs-cmds-1.0.4 (18 August 2000)
	- minor bug fixes
	- xfs_growfs added
	- xfs_info added
	- late alpha code

xfs-cmds-1.0.3 (16 August 2000)
	- numerous bug fixes
	- xfsdump and xfsrestore added
	- xfsstats added
	- fsck.xfs (symlink to /bin/true) added
	- demise of sim library complete, mkfs and repair reworked
	- no longer need to have an XFS kernel handy for building xfs-cmds
	- xfs_copy compiles on Linux
	- dump/restore README added
	- late alpha code

xfs-cmds-1.0.2 (27 July 2000)
	- numerous bug fixes
	- xfs_attr (extended attributes) command added
	- fsr_xfs added (ported by jones@tacc.utexas.edu)
	- LVM+XFS README added
	- early alpha code

xfs-cmds-1.0.1 (5 July 2000)
	- numerous bug fixes
	- reworked build environment
	- begun work on user/kernel separation
	- early alpha code

xfs-cmds-1.0.0 (16 June 2000)
	- initial release for USENIX CDs
	- early alpha code<|MERGE_RESOLUTION|>--- conflicted
+++ resolved
@@ -1,12 +1,8 @@
-<<<<<<< HEAD
 xfsprogs-3.0.2 (6 May 2009)
 	- Updates to Debian build process after recent autoconf tweaks.
 	- Fix a couple of minor man page syntax issues.
 
-xfsprogs-3.0.1 (16 April 2009)
-=======
 xfsprogs-3.0.1 (4 May 2009)
->>>>>>> 8e95465b
 	- Update the Makepkgs script to generate proper source tarballs.
 	- New project(5) and projid(5) man pages.
 	- Fix extent array reallocation in the xfs_io bmap command,
